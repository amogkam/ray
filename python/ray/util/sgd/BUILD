# --------------------------------------------------------------------
# Tests from the python/ray/util/sgd/tests directory.
# Please keep these sorted alphabetically.
# --------------------------------------------------------------------
py_test(
    name = "test_ptl",
    size = "small",
    srcs = ["tests/test_ptl.py"],
    tags = ["exclusive", "pytorch-lightning", "pytorch"],
    deps = [":sgd_lib"],
)

py_test(
    name = "test_tensorflow",
    size = "small",
    srcs = ["tests/test_tensorflow.py"],
    tags = ["exclusive", "tf"],
    deps = [":sgd_lib"],
)

py_test(
    name = "test_torch",
    size = "large",
    srcs = ["tests/test_torch.py"],
    tags = ["exclusive", "pytorch"],
    deps = [":sgd_lib"],
)

py_test(
    name = "test_torch_failure",
    size = "large",
    srcs = ["tests/test_torch_failure.py"],
    tags = ["exclusive", "pytorch"],
    deps = [":sgd_lib"],
)

py_test(
    name = "test_torch_runner",
    size = "small",
    srcs = ["tests/test_torch_runner.py"],
    tags = ["exclusive", "pytorch"],
    deps = [":sgd_lib"],
)

# --------------------------------------------------------------------
# Tests from the python/ray/util/sgd/tf/examples directory.
# Please keep these sorted alphabetically.
# --------------------------------------------------------------------
py_test(
    name = "cifar_tf_example_1",
    size = "medium",
    main = "tf/examples/cifar_tf_example.py",
    srcs = ["tf/examples/cifar_tf_example.py"],
    tags = ["exclusive", "tf"],
    deps = [":sgd_lib"],
    args = ["--smoke-test", "--num-replicas=1"]
)

py_test(
    name = "cifar_tf_example_2",
    size = "medium",
    main = "tf/examples/cifar_tf_example.py",
    srcs = ["tf/examples/cifar_tf_example.py"],
    tags = ["exclusive", "tf"],
    deps = [":sgd_lib"],
    args = ["--smoke-test", "--num-replicas=2"]
)

py_test(
    name = "cifar_tf_example_2b",
    size = "small",
    main = "tf/examples/cifar_tf_example.py",
    srcs = ["tf/examples/cifar_tf_example.py"],
    tags = ["exclusive", "tf"],
    deps = [":sgd_lib"],
    args = ["--smoke-test", "--num-replicas=2", "--augment-data"]
)

py_test(
    name = "tensorflow_train_example_1",
    size = "small",
    main = "tf/examples/tensorflow_train_example.py",
    srcs = ["tf/examples/tensorflow_train_example.py"],
    tags = ["exclusive", "tf"],
    deps = [":sgd_lib"],
    args = ["--num-replicas=1", "--smoke-test"]
)

py_test(
    name = "tensorflow_train_example_2",
    size = "small",
    main = "tf/examples/tensorflow_train_example.py",
    srcs = ["tf/examples/tensorflow_train_example.py"],
    tags = ["exclusive", "tf"],
    deps = [":sgd_lib"],
    args = ["--num-replicas=2", "--smoke-test"]
)

py_test(
    name = "tensorflow_train_example_tune",
    size = "small",
    main = "tf/examples/tensorflow_train_example.py",
    srcs = ["tf/examples/tensorflow_train_example.py"],
    tags = ["exclusive", "tf"],
    deps = [":sgd_lib"],
    args = ["--tune", "--smoke-test"]
)

# --------------------------------------------------------------------
# Tests from the python/ray/util/sgd/torch/examples directory.
# Does not include subdirectories.
# Please keep these sorted alphabetically.
# --------------------------------------------------------------------
py_test(
    name = "cifar_pytorch_example_1",
    size = "medium",
    main = "torch/examples/cifar_pytorch_example.py",
    srcs = ["torch/examples/cifar_pytorch_example.py"],
    tags = ["exclusive", "pytorch"],
    deps = [":sgd_lib"],
    args = ["--smoke-test", "--num-workers=1"]
)

py_test(
    name = "cifar_pytorch_example_2",
    size = "medium",
    main = "torch/examples/cifar_pytorch_example.py",
    srcs = ["torch/examples/cifar_pytorch_example.py"],
    tags = ["exclusive", "pytorch"],
    deps = [":sgd_lib"],
    args = ["--smoke-test", "--num-workers=2"]
)

py_test(
    name = "cifar_pytorch_pbt",
    size = "medium",
    srcs = ["torch/examples/cifar_pytorch_pbt.py"],
    tags = ["exclusive", "pytorch"],
    deps = [":sgd_lib"],
    args = ["--smoke-test"]
)

py_test(
    name = "dcgan",
    size = "small",
    srcs = ["torch/examples/dcgan.py"],
    tags = ["exclusive", "pytorch"],
    deps = [":sgd_lib"],
    args = ["--smoke-test", "--num-workers=2"]
)

py_test(
    name = "raysgd_torch_signatures",
    size = "small",
    srcs = ["torch/examples/raysgd_torch_signatures.py"],
    tags = ["exclusive", "pytorch"],
    deps = [":sgd_lib"]
)

py_test(
    name = "train_example_1",
    size = "small",
    main = "torch/examples/train_example.py",
    srcs = ["torch/examples/train_example.py"],
    tags = ["exclusive", "pytorch"],
    deps = [":sgd_lib"],
    args = ["--num-workers=1", "--smoke-test"]
)

py_test(
    name = "train_example_2",
    size = "small",
    main = "torch/examples/train_example.py",
    srcs = ["torch/examples/train_example.py"],
    tags = ["exclusive", "pytorch"],
    deps = [":sgd_lib"],
    args = ["--num-workers=2", "--smoke-test"]
)

py_test(
    name = "tune_example_1",
    size = "small",
    main = "torch/examples/tune_example.py",
    srcs = ["torch/examples/tune_example.py"],
    tags = ["exclusive", "pytorch"],
    deps = [":sgd_lib"],
    args = ["--num-workers=1", "--smoke-test"]
)

py_test(
    name = "tune_example_2",
    size = "small",
    main = "torch/examples/tune_example.py",
    srcs = ["torch/examples/tune_example.py"],
    tags = ["exclusive", "pytorch"],
    deps = [":sgd_lib"],
    args = ["--num-workers=2", "--smoke-test"]
)


# --------------------------------------------------------------------
# Tests from the python/ray/util/sgd/torch/examples/* directories.
# Only covers subdirectories.
# Please keep these sorted alphabetically.
# --------------------------------------------------------------------
py_test(
    name = "benchmark",
    size = "small",
    srcs = ["torch/examples/benchmarks/benchmark.py"],
    tags = ["exclusive", "pytorch"],
    deps = [":sgd_lib"],
    args = ["--smoke-test"]
)

py_test(
    name = "image_models",
    size = "small",
    main = "torch/examples/image_models/train.py",
    srcs = ["torch/examples/image_models/train.py"],
    tags = ["exclusive", "pytorch"],
    deps = [":sgd_lib"],
    args = ["--no-gpu", "--mock-data", "--smoke-test", "--ray-num-workers=2", "--model=mobilenetv3_small_075", "data"]
)

py_test(
    name = "mnist-ptl",
    size = "small",
    srcs = ["torch/examples/pytorch-lightning/mnist-ptl.py"],
<<<<<<< HEAD
    tags = ["exclusive", "pytorch"],
=======
    tags = ["exclusive", "pytorch", "pytorch-lightning"],
>>>>>>> 47b499d8
    deps = [":sgd_lib"],
    args = ["--smoke-test"]
)

# This is a dummy test dependency that causes the above tests to be
# re-run if any of these files changes.
py_library(
    name = "sgd_lib",
    srcs = glob(["**/*.py"], exclude=["tests/*.py"]),
)<|MERGE_RESOLUTION|>--- conflicted
+++ resolved
@@ -226,11 +226,7 @@
     name = "mnist-ptl",
     size = "small",
     srcs = ["torch/examples/pytorch-lightning/mnist-ptl.py"],
-<<<<<<< HEAD
-    tags = ["exclusive", "pytorch"],
-=======
     tags = ["exclusive", "pytorch", "pytorch-lightning"],
->>>>>>> 47b499d8
     deps = [":sgd_lib"],
     args = ["--smoke-test"]
 )
