--- conflicted
+++ resolved
@@ -130,18 +130,10 @@
             loss = nn.MSELoss()
             train_dataloader, val_dataloader = data_creator(config)
             self.models, self.optimizers, self.criterion = self.register(
-<<<<<<< HEAD
-                models=models,
-                optimizers=opts,
-                train_loader=train_dataloader,
-                validation_loader=val_dataloader,
-                criterion=loss)
-=======
                 models=models, optimizers=opts, criterion=loss)
             self.register_data(
                 train_loader=train_dataloader,
                 validation_loader=val_dataloader)
->>>>>>> 4ccfd07a
 
     TestOperator = get_test_operator(MultiModelOperator)
 
@@ -226,14 +218,9 @@
             self.models, self.optimizers, self.criterion, self.schedulers = \
                 self.register(models=models, optimizers=optimizers,
                               schedulers=schedulers,
-<<<<<<< HEAD
-                              train_loader=train_loader,
-                              validation_loader=val_loader, criterion=loss)
-=======
                               criterion=loss)
             self.register_data(
                 train_loader=train_loader, validation_loader=val_loader)
->>>>>>> 4ccfd07a
 
     TestOperator = get_test_operator(MultiModelOperator)
 
@@ -275,14 +262,9 @@
             self.model, self.optimizer, self.criterion, self.scheduler = \
                 self.register(
                     models=model, optimizers=optimizer,
-<<<<<<< HEAD
-                    criterion=loss, train_loader=train_loader,
-                    validation_loader=val_loader, schedulers=scheduler)
-=======
                     criterion=loss, schedulers=scheduler)
             self.register_data(
                 train_loader=train_loader, validation_loader=val_loader)
->>>>>>> 4ccfd07a
 
     if scheduler_freq is None:
         with pytest.raises(ValueError):
@@ -323,25 +305,10 @@
     optimizer_creator = mlp_identity.optimizer_creator
     dataset_creator = mlp_identity.dataset_creator
 
-<<<<<<< HEAD
-    class DatasetOperator(TrainingOperator):
-        def setup(self, config):
-            model = model_creator(config)
-            optimizer = optimizer_creator(model, config)
-            loss = nn.MSELoss()
-
-            self.model, self.optimizer, self.criterion = self.register(
-                models=model,
-                optimizers=optimizer,
-                criterion=loss,
-                train_loader=None,
-                validation_loader=None)
-=======
     DatasetOperator = TrainingOperator.from_creators(
         model_creator=model_creator,
         optimizer_creator=optimizer_creator,
         loss_creator=nn.MSELoss)
->>>>>>> 4ccfd07a
 
     trainer = TorchTrainer(
         training_operator_cls=DatasetOperator,
