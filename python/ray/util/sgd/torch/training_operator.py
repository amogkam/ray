import inspect
import logging
import os
import tempfile

import torch
import torch.nn as nn
from filelock import FileLock

from ray.util.sgd.utils import (TimerCollection, AverageMeterCollection,
                                NUM_SAMPLES)
from ray.util.sgd.torch.constants import (
    SCHEDULER_STEP_EPOCH,
    NUM_STEPS,
    SCHEDULER_STEP_BATCH,
)

from torch.nn.parallel import DistributedDataParallel
from torch.utils.data import DistributedSampler, DataLoader, IterableDataset

logger = logging.getLogger(__name__)
amp = None

try:
    from collections.abc import Iterable
except ImportError:
    from collections import Iterable

try:
    from apex import amp
except ImportError:
    # Apex library is not installed, so we cannot enable mixed precision.
    # We don't log here because logging happens in the torch_runner,
    # where amp is initialized.
    logger.debug("apex is not installed.")
    pass

tqdm = None
try:
    from tqdm import tqdm
except ImportError:
    pass


def _is_multiple(component):
    """Checks if a component (optimizer, model, etc) is not singular."""
    return isinstance(component, Iterable) and len(component) > 1


class TrainingOperator:
    """Abstract class to define training and validation state and logic.

    You must subclass this class and override the ``setup`` method to define
    your training components such as the model, optimizer, data, loss,
    and scheduler. When you pass this class to ``TorchTrainer``, a copy of
    this class will be made on each worker.

    .. code-block:: python

        class MyTrainingOperator(TrainingOperator):

            def setup(self, config):
                model = nn.Linear(1, 1)
                optimizer = torch.optim.SGD(
                    model.parameters(), lr=config.get("lr", 1e-4))
                loss = torch.nn.MSELoss()

                batch_size = config["batch_size"]
                train_data, val_data = LinearDataset(2, 5), LinearDataset(2, 5)
                train_loader = DataLoader(train_data, batch_size=batch_size)
                val_loader = DataLoader(val_data, batch_size=batch_size)

                self.model, self.optimizer = self.register(
                    models=model,
                    optimizers=optimizer,
                    criterion=loss)

                self.register_data(
                    train_loader=train_loader,
                    validation_loader=val_loader)

        trainer = TorchTrainer(
            training_operator_cls=MyTrainingOperator,
            config={"batch_size": 32},
            use_gpu=True
        )
        for i in range(4):
            trainer.train()

    This class provides default implementations for training and validation.
    Set ``self.model``, ``self.optimizer``, and
    ``self.criterion`` to leverage the default training and validation loops.
    If ``self.scheduler`` is set, it will only be called at a batch or epoch
    frequency, depending on the user parameter. Set
    ``scheduler_step_freq`` in ``TorchTrainer`` to either "batch" or "epoch"
    to increment the scheduler correctly during training. If using a
    learning rate scheduler that depends on validation loss, you can use
    ``trainer.update_scheduler``.

    If you want to provide custom training and validation loops, you can do
    so using this class as well. There are two granularities that
    you can provide customization: per epoch or per batch.
    You do not need to override both.

    .. image:: raysgd-custom.jpg
        :scale: 80%
        :align: center

    If you are using multiple models, optimizers, or schedulers, you must
    implement custom training and validation.

    Raises:
        ValueError
            You are expected to either set ``self.model``,
            ``self.optimizer``, and ``self.criterion`` instance attributes in
            setup or implement custom training & validation.
    """

    def __init__(self,
                 config,
                 world_rank,
                 local_rank,
<<<<<<< HEAD
=======
                 is_distributed=False,
>>>>>>> 47b499d8
                 device_ids=None,
                 use_gpu=False,
                 use_fp16=False,
                 use_tqdm=False,
                 apex_args=None,
                 wrap_ddp=False,
<<<<<<< HEAD
                 use_ddp=False,
=======
>>>>>>> 47b499d8
                 add_dist_sampler=False,
                 scheduler_step_freq=None):
        # You are not expected to override this method.
        self._world_rank = world_rank
        self._local_rank = local_rank
        self._config = config
        self._is_distributed = is_distributed
        self._use_fp16 = use_fp16
        self._device_ids = device_ids
        self._use_gpu = use_gpu and torch.cuda.is_available()
        self._device = torch.device("cuda" if self._use_gpu else "cpu")
        if tqdm is None and use_tqdm:
            raise ValueError("tqdm must be installed to use tqdm in training.")
        self._use_tqdm = use_tqdm
        self.global_step = 0
        self._apex_args = apex_args if apex_args else {}
        self._wrap_ddp = wrap_ddp
<<<<<<< HEAD
        self._use_ddp = use_ddp
=======
>>>>>>> 47b499d8
        self._add_dist_sampler = add_dist_sampler
        self._scheduler_step_freq = scheduler_step_freq

        self.timers = TimerCollection()
        self.setup(config)

    def _set_timers(self, timers):
        """Passes in the timers from the Runner."""
        self.timers = timers

    def _configure_amp(self, amp, models, optimizers):
        models, optimizers = amp.initialize(models, optimizers,
                                            **self._apex_args)
        return models, optimizers

    def _configure_ddp(self, models, device_ids):
        return [
            DistributedDataParallel(model, device_ids=device_ids)
            for model in models
        ]

<<<<<<< HEAD
=======
    def _return_items(self, items, original_items):
        """Helper method to return items in same format as original_items."""
        if isinstance(original_items, tuple):
            return tuple(items)
        elif isinstance(original_items, Iterable):
            # Items is already a list.
            return items
        else:
            assert len(items) == 1
            return items[0]

>>>>>>> 47b499d8
    def setup(self, config):
        """Override this method to implement operator setup.

        You should call self.register and self.register_data here to
        register training components and data loaders with Ray SGD.

        Args:
            config (dict): Custom configuration value to be passed to
                all creator and operator constructors. Same as ``self.config``.
        """
        raise NotImplementedError

    def register(self, *, models, optimizers, criterion=None, schedulers=None):
        """Registers parameters with Ray SGD and sets up training components.

        By calling this method to register your models, optimizers,
        criterion, and schedulers, Ray SGD will automatically handle
        necessary setup such as GPU/devices, Distributed Data Parallel, and
        Fp16. The registered components are returned and should be set as
        instance attributes to access during training/validation.

        If more than one model, optimizer, or scheduler is passed in,
        you should implement your own custom training loop.

        .. code-block:: python

            class MyTrainingOperator(TrainingOperator):
                def setup(self, config):
                    model = ...
                    optimizer = ...
                    train_loader = ...
                    val_loader = ...
                    loss = ...

                    self.model, self.optimizer, self.criterion = self.register(
                    models=model, optimizers=optimizer, criterion=loss)

                    # At this point DDP, Cuda, and Fp16
                    # are set up for all our components. We then use
                    # self.model, self.optimizer, etc. in our training loop.

                    self.register_data(train_loader=train_loader,
                    validation_loader=val_loader)


        Args:
            models (torch.nn.Module or Iterable[nn.Module]): Pytorch model or
                multiple Pytorch models to use for training. If
                `use_gpu=True` is passed into ``TorchTrainer``, and Cuda is
                available, models will automatically be placed on GPU.
                If ``wrap_ddp=True`` is passed into ``TorchTrainer``,
                models will be wrapped in DDP. If wrap_ddp is False,
                you should handle DDP for your models in setup.
            optimizers (torch.optim.Optimizer or Iterable[
                torch.optim.Optimizer]): Pytorch optimizer or multiple Pytorch
                optimizers to use for training.
            criterion (Callable, optional): Function to return loss
                metric given features and target. If not provided,
                must implement a custom training loop.
            schedulers (torch.optim.lr_scheduler or Iterable[
                torch.optim.lr_scheduler], optional): A learning rate
                scheduler or multiple learning rate schedulers.

        Returns:
            Tuple of model, optimizer, criterion if not None, and scheduler
            if not None.
        """
        return_vals = []
        logger.debug("Registering models.")
        self._original_models = models
        if not isinstance(self._original_models, Iterable):
            self._original_models = [self._original_models]
        assert all(
            isinstance(model, nn.Module) for model in self._original_models), (
                f"All models must be PyTorch models: {self._original_models}.")
        if self.use_gpu and torch.cuda.is_available():
            self._original_models = [
                model.cuda() for model in self._original_models
            ]

        logger.debug("Registering optimizers.")
        self._optimizers = optimizers
        if not isinstance(self._optimizers, Iterable):
            self._optimizers = [self._optimizers]

        if schedulers:
            logger.debug("Registering scheduler.")
            self._schedulers = schedulers
            if not isinstance(self._schedulers, Iterable):
                self._schedulers = [self._schedulers]
        else:
            if isinstance(schedulers, Iterable):
                self._schedulers = []
            else:
                self._schedulers = None

        if criterion:
            logger.debug("Registering loss.")
            self._criterion = criterion
            if self.use_gpu and torch.cuda.is_available():
                if hasattr(self._criterion, "cuda"):
                    self._criterion = self._criterion.cuda()
        else:
            self._criterion = None

        if self.use_fp16 and amp:
            logger.debug("Setting up Apex.")
            self._amp = amp
            self._original_models, self._optimizers = self._configure_amp(
                self._amp, self._original_models, self._optimizers)

        if self._wrap_ddp:
            logging.debug("Setting up DDP for models.")
            self._models = self._configure_ddp(
                models=self._original_models, device_ids=self.device_ids)
        else:
            self._models = self._original_models

<<<<<<< HEAD
        if len(self._models) == 1 and not isinstance(models, Iterable):
            return_vals.append(self._models[0])
        else:
            return_vals.append(self._models)

        if len(self._optimizers) == 1 and not isinstance(optimizers, Iterable):
            return_vals.append(self._optimizers[0])
        else:
            return_vals.append(self._optimizers)
=======
        return_vals.append(self._return_items(self._models, models))
        return_vals.append(self._return_items(self._optimizers, optimizers))
>>>>>>> 47b499d8

        if self._criterion is not None:
            return_vals.append(self._criterion)

        if self._schedulers is not None:
            if self.scheduler_step_freq is None:
                raise ValueError("scheduler_step_freq passed into "
                                 "TorchTrainer cannot be None if you "
                                 "are registering schedulers. Set this to "
                                 "'manual' if you will be manually stepping "
                                 "the schedulers.")
<<<<<<< HEAD
            if len(self._schedulers) == 1 and not isinstance(
                    schedulers, Iterable):
                return_vals.append(self._schedulers[0])
            else:
                return_vals.append(self._schedulers)
=======
            return_vals.append(
                self._return_items(self._schedulers, schedulers))
>>>>>>> 47b499d8

        return tuple(return_vals)

    def register_data(self, *, train_loader=None, validation_loader=None):
        """Registers data loaders with Ray SGD.

        Calling this method will automatically setup Distributed Sampler for
        these data loaders if add_dist_sampler=True is passed into the
        TorchTrainer. This method does not return the wrapped data loaders.
        You should use the iterators passed into train_epoch and validate
        instead.

        .. code-block:: python

            class MyTrainingOperator(TrainingOperator):
                def setup(self, config):
                    model = ...
                    optimizer = ...
                    train_loader = ...
                    val_loader = ...
                    loss = ...

                    self.model, self.optimizer, self.criterion = self.register(
                    models=model, optimizers=optimizer, criterion=loss)

                    self.register_data(train_loader=train_loader,
                    validation_loader=val_loader)

                    # At this point the data loaders are registered with
                    # Ray SGD and are wrapped with Distributed Samplers if
                    # applicable.


                def train_epoch(self, iterator, info):
                    # If providing custom training or validation methods,
                    # the registered data loaders are passed in through the
                    # iterator parameter.
                    ...

        Args:
            train_loader (Iterator): An iterator for training
                data. If None is explicitly passed in, a Ray SGD Dataset
                must be passed in through TorchTrainer.train. Ray SGD will
                automatically use a Distributed Sampler if TorchTrainer(...,
                add_dist_sampler=True).
            validation_loader (Iterator): An iterator for validation
                data. Ray SGD will automatically use a Distributed Sampler
                if TorchTrainer(..., add_dist_sampler=True).
        """

        logger.debug("Registering data loaders..")
        self._train_loader = train_loader
        self._validation_loader = validation_loader

<<<<<<< HEAD
        if self._use_ddp:
            logging.debug("Wrapping data loaders with DistributedSampler.")
=======
        if self._is_distributed:
>>>>>>> 47b499d8

            def with_sampler(loader):
                # Automatically set the DistributedSampler
                data_loader_args = {
                    "dataset": loader.dataset,
                    "batch_size": loader.batch_size,
                    "shuffle": False,
                    "num_workers": loader.num_workers,
                    "collate_fn": loader.collate_fn,
                    "pin_memory": loader.pin_memory,
                    "drop_last": loader.drop_last,
                    "timeout": loader.timeout,
                    "worker_init_fn": loader.worker_init_fn,
                    "sampler": DistributedSampler(loader.dataset)
                }
                return DataLoader(**data_loader_args)

            def should_wrap_dataloader(loader):
                return (isinstance(loader, DataLoader)
                        and not isinstance(loader.dataset, IterableDataset))

            if should_wrap_dataloader(self._train_loader):
                if self._add_dist_sampler:
                    logging.debug("Wrapping train data loader with "
                                  "DistributedSampler.")
                    self._train_loader = with_sampler(self._train_loader)

            if self._validation_loader is not None and should_wrap_dataloader(
                    self._validation_loader):
                if self._add_dist_sampler:
                    logging.debug("Wrapping validation data loader with "
                                  "DistributedSampler.")
                    self._validation_loader = with_sampler(
                        self._validation_loader)

    def train_epoch(self, iterator, info):
        """Runs one standard training pass over the training dataloader.

        By default, this method will iterate over the given iterator and
        call ``self.train_batch`` over each batch. If ``scheduler_step_freq``
        is set, this default method will also step the scheduler accordingly.

        You do not need to call ``train_batch`` in this method if you plan
        to implement a custom optimization/training routine here.

        You may find ``ray.util.sgd.utils.AverageMeterCollection`` useful
        when overriding this method. See example below:

        .. code-block:: python

            def train_epoch(self, ...):
                meter_collection = AverageMeterCollection()
                self.model.train()
                for batch in iterator:
                    # do some processing
                    metrics = {"metric_1": 1, "metric_2": 3} # dict of metrics

                    # This keeps track of all metrics across multiple batches
                    meter_collection.update(metrics, n=len(batch))

                # Returns stats of the meters.
                stats = meter_collection.summary()
                return stats


        Args:
            iterator (iter): Iterator over the training data for the entire
                epoch. This iterator is expected to be entirely consumed.
            info (dict): Dictionary for information to be used for custom
                training operations.

        Returns:
            A dict of metrics from training.
        """
        if not hasattr(self, "model"):
            raise RuntimeError("Either set self.model in setup function or "
                               "override this method to implement a custom "
                               "training loop.")
        model = self.model
        scheduler = None
        if hasattr(self, "scheduler"):
            scheduler = self.scheduler

        if self.use_tqdm and self.world_rank == 0:
            desc = ""
            if info is not None and "epoch_idx" in info:
                if "num_epochs" in info:
                    desc = f"{info['epoch_idx'] + 1}/{info['num_epochs']}e"
                else:
                    desc = f"{info['epoch_idx'] + 1}e"

            # TODO: Implement len for Dataset?
            total = info[NUM_STEPS]
            if total is None:
                if hasattr(iterator, "__len__"):
                    total = len(iterator)

            _progress_bar = tqdm(
                total=total, desc=desc, unit="batch", leave=False)

        metric_meters = AverageMeterCollection()

        model.train()
        for batch_idx, batch in enumerate(iterator):
            batch_info = {
                "batch_idx": batch_idx,
                "global_step": self.global_step
            }
            batch_info.update(info)
            metrics = self.train_batch(batch, batch_info=batch_info)

            if self.use_tqdm and self.world_rank == 0:
                _progress_bar.n = batch_idx + 1
                postfix = {}
                if "train_loss" in metrics:
                    postfix.update(loss=metrics["train_loss"])
                _progress_bar.set_postfix(postfix)

            if scheduler and self.scheduler_step_freq == SCHEDULER_STEP_BATCH:
                scheduler.step()

            metric_meters.update(metrics, n=metrics.pop(NUM_SAMPLES, 1))
            self.global_step += 1

        if scheduler and self.scheduler_step_freq == SCHEDULER_STEP_EPOCH:
            scheduler.step()

        return metric_meters.summary()

    def train_batch(self, batch, batch_info):
        """Computes loss and updates the model over one batch.

        This method is responsible for computing the loss and gradient and
        updating the model.

        By default, this method implementation assumes that batches
        are in (\\*features, labels) format. So we also support multiple inputs
        model. If using amp/fp16 training, it will also scale the loss
        automatically.

        You can provide custom loss metrics and training operations if you
        override this method.

        You do not need to override this method if you plan to
        override ``train_epoch``.

        Args:
            batch: One item of the validation iterator.
            batch_info (dict): Information dict passed in from ``train_epoch``.

        Returns:
            A dictionary of metrics.
                By default, this dictionary contains "loss" and "num_samples".
                "num_samples" corresponds to number of datapoints in the batch.
                However, you can provide any number of other values.
                Consider returning "num_samples" in the metrics because
                by default, ``train_epoch`` uses "num_samples" to
                calculate averages.

        """
        if not hasattr(self, "model"):
            raise RuntimeError("Either set self.model in setup function or "
                               "override this method to implement a custom "
                               "training loop.")
        if not hasattr(self, "optimizer"):
            raise RuntimeError("Either set self.optimizer in setup function "
                               "or override this method to implement a custom "
                               "training loop.")
        if not hasattr(self, "criterion"):
            raise RuntimeError("Either set self.criterion in setup function "
                               "or override this method to implement a custom "
                               "training loop.")
        model = self.model
        optimizer = self.optimizer
        criterion = self.criterion
        # unpack features into list to support multiple inputs model
        *features, target = batch
        # Create non_blocking tensors for distributed training
        if self.use_gpu:
            features = [
                feature.cuda(non_blocking=True) for feature in features
            ]
            target = target.cuda(non_blocking=True)

        # Compute output.
        with self.timers.record("fwd"):
            output = model(*features)
            loss = criterion(output, target)

        # Compute gradients in a backward pass.
        with self.timers.record("grad"):
            optimizer.zero_grad()
            if self.use_fp16:
                with amp.scale_loss(loss, optimizer) as scaled_loss:
                    scaled_loss.backward()
            else:
                loss.backward()

        # Call step of optimizer to update model params.
        with self.timers.record("apply"):
            optimizer.step()

        return {"train_loss": loss.item(), NUM_SAMPLES: features[0].size(0)}

    def validate(self, val_iterator, info):
        """Runs one standard validation pass over the val_iterator.

        This will call ``model.eval()`` and ``torch.no_grad`` when iterating
        over the validation dataloader.

        You also do not need to call ``validate_batch`` if overriding this
        method.

        Args:
            val_iterator (iter): Iterable constructed from the
                validation dataloader.
            info: (dict): Dictionary for information to be used for custom
                validation operations.

        Returns:
            A dict of metrics from the evaluation.
                By default, returns "val_accuracy" and "val_loss"
                which is computed by aggregating "loss" and "correct" values
                from ``validate_batch`` and dividing it by the sum of
                ``num_samples`` from all calls to ``self.validate_batch``.
        """
        if not hasattr(self, "model"):
            raise RuntimeError("Either set self.model in setup function or "
                               "override this method to implement a custom "
                               "validation loop.")
        model = self.model
        metric_meters = AverageMeterCollection()

        # switch to evaluate mode
        model.eval()
        with torch.no_grad():
            for batch_idx, batch in enumerate(val_iterator):
                batch_info = {"batch_idx": batch_idx}
                batch_info.update(info)
                metrics = self.validate_batch(batch, batch_info)
                metric_meters.update(metrics, n=metrics.pop(NUM_SAMPLES, 1))

        return metric_meters.summary()

    def validate_batch(self, batch, batch_info):
        """Calcuates the loss and accuracy over a given batch.

        You can override this method to provide arbitrary metrics.

        Same as ``train_batch``, this method implementation assumes that
        batches are in (\\*features, labels) format by default. So we also
        support multiple inputs model.

        Args:
            batch: One item of the validation iterator.
            batch_info (dict): Contains information per batch from
                ``validate()``.

        Returns:
            A dict of metrics.
                By default, returns "val_loss", "val_accuracy", and
                "num_samples". When overriding, consider returning
                "num_samples" in the metrics because
                by default, ``validate`` uses "num_samples" to
                calculate averages.
        """
        if not hasattr(self, "model"):
            raise RuntimeError("Either set self.model in setup function or "
                               "override this method to implement a custom "
                               "training loop.")
        if not hasattr(self, "criterion"):
            raise RuntimeError("Either set self.criterion in setup function "
                               "or override this method to implement a custom "
                               "training loop.")
        model = self.model
        criterion = self.criterion
        # unpack features into list to support multiple inputs model
        *features, target = batch
        if self.use_gpu:
            features = [
                feature.cuda(non_blocking=True) for feature in features
            ]
            target = target.cuda(non_blocking=True)

        # compute output

        with self.timers.record("eval_fwd"):
            output = model(*features)
            loss = criterion(output, target)
            _, predicted = torch.max(output.data, 1)

        num_correct = (predicted == target).sum().item()
        num_samples = target.size(0)
        return {
            "val_loss": loss.item(),
            "val_accuracy": num_correct / num_samples,
            NUM_SAMPLES: num_samples
        }

    def state_dict(self):
        """Override this to return a representation of the operator state.
        Any argument passed into self.register and self.register_data will
        automatically be saved.
        Use this method to save any additional state. If your TorchTrainer
        is on a CPU-only machine, make sure this method converts all state
        to be CPU-compatible.

        Returns:
            dict: The state dict of the operator."""
        pass

    def load_state_dict(self, state_dict):
        """Override this to load the representation of the operator state.
        Anything passed into self.register and self.register_data will
        automatically be loaded. Use this method to load any additional state.
        Args:
            state_dict (dict): State dict as returned by the operator. """
        pass

    def _get_original_models(self):
        if not hasattr(self, "_original_models"):
            raise RuntimeError("Training Operator does not have any "
                               "registered models. Are you calling "
                               "self.register(...) inside the setup method "
                               "of your Training Operator?")
        return self._original_models

    def _get_optimizers(self):
        if not hasattr(self, "_optimizers"):
            raise RuntimeError("Training Operator does not have any "
                               "registered optimizers. Are you calling "
                               "self.register(...) inside the setup method "
                               "of your Training Operator?")
        return self._optimizers

    def _get_schedulers(self):
        if not hasattr(self, "_schedulers"):
            raise RuntimeError("Training Operator does not have any "
                               "registered schedulers. Are you calling "
                               "self.register(...) inside the setup method "
                               "of your Training Operator?")
        return self._schedulers

    def _get_train_loader(self):
        if not hasattr(self, "_train_loader") or \
                self._train_loader is None:
            raise RuntimeError(
                "Training Operator does not have any "
                "registered train loader. If this is "
                "unexepected, make sure to call "
                "self.register_data(...) inside the setup method "
                "of your Training Operator.")
        return self._train_loader

    def _get_validation_loader(self):
        if not hasattr(self, "_validation_loader") or \
                self._validation_loader is None:
            raise RuntimeError(
                "Training Operator does not have any "
                "registered validation loader. If this is "
                "unexepected, make sure to call "
                "self.register_data(...) inside the setup method "
                "of your Training Operator.")
        return self._validation_loader

    def _get_criterion(self):
        if not hasattr(self, "_criterion"):
            raise RuntimeError("Training Operator does not have any "
                               "registered criterion. Are you calling "
                               "self.register(...) inside the setup method "
                               "of your Training Operator?")
        return self._criterion

    @classmethod
    def from_ptl(cls,
                 lightning_module_cls,
                 train_dataloader=None,
                 val_dataloader=None):
        """Creates a TrainingOperator from a Pytorch Lightning Module.

        Args:
            lightning_module_cls: Your LightningModule class. An object of
                this class will get instantiated on each worker.
            train_dataloader: The data loader to use for training. If None
                is provided, LightningModule.train_dataloader will be used
                instead.
            val_dataloader: The data loader to use for validation. If None
                is provided, LightningModule.val_dataloader will be used
                instead.

        Returns:
            A TrainingOperator class properly configured given the
            LightningModule.
        """
<<<<<<< HEAD
        from ray.util.sgd.torch.ptl_operator import PTLOperator

        class CustomPTLOperator(PTLOperator):
=======
        from ray.util.sgd.torch.ptl_operator import LightningOperator

        class CustomLightningOperator(LightningOperator):
>>>>>>> 47b499d8
            _lightning_module_cls = lightning_module_cls
            _train_dataloader = train_dataloader
            _val_dataloader = val_dataloader

<<<<<<< HEAD
        return CustomPTLOperator
=======
        return CustomLightningOperator
>>>>>>> 47b499d8

    @classmethod
    def from_creators(cls,
                      model_creator,
                      optimizer_creator,
                      data_creator=None,
                      loss_creator=None,
                      scheduler_creator=None,
                      serialize_data_creation=True):
        """A utility method to create a custom TrainingOperator class from
        creator functions. This is useful for backwards compatibility with
        previous versions of Ray. To provide custom training and validation,
        you should subclass the class that is returned by this method instead
        of ``TrainingOperator``.

        Args:
            model_creator (dict -> Model(s)): Constructor function that takes
                in config and returns the model(s) to be optimized. These
                must be ``torch.nn.Module`` objects. If multiple models are
                returned, a ``training_operator_cls`` must be specified.
                You do not need to handle GPU/devices in this function;
                RaySGD will do that under the hood.
            data_creator (dict -> Iterable(s)): Constructor function
                that takes in the passed config and returns one or
                two Iterable objects. Note that even though two Iterable
                objects can be returned, only one will be used for training,
                and the other will be used for validation. If not provided,
                you must pass in a Dataset to ``TorchTrainer.train``.
            optimizer_creator ((models, dict) -> optimizers): Constructor
                function that takes in the return values from
                ``model_creator`` and the passed config and returns One or
                more Torch optimizer objects. You do not need to handle
                GPU/devices in this function; ``RaySGD`` will do that for you.
            loss_creator (torch.nn.*Loss class | dict -> loss): A constructor
                function for the training loss. This can be either a function
                that takes in the provided config for customization or a
                subclass of ``torch.nn.modules.loss._Loss``, which is most
                Pytorch loss classes. For example,
                ``loss_creator=torch.nn.BCELoss``. If not provided, you must
                provide a custom TrainingOperator.
            scheduler_creator ((optimizers, dict) -> scheduler):
                A constructor function for the torch scheduler. This is
                a function that takes in the generated optimizers (from
                ``optimizer_creator``) provided config for customization.
                Be sure to set ``scheduler_step_freq`` to increment the
                scheduler correctly.
            serialize_data_creation (bool): A filelock will be used
                to ensure no race conditions in data downloading among
                different workers on the same node (using the local file
                system). Defaults to True.

        Returns:
            A TrainingOperator class with a ``setup`` method that utilizes
            the passed in creator functions.
        """

        if not (callable(model_creator) and callable(optimizer_creator)):
            raise ValueError(
                "Must provide a callable model_creator and optimizer_creator.")

        class CustomCreatorOperator(CreatorOperator):
            _model_creator = model_creator
            _optimizer_creator = optimizer_creator
            _data_creator = data_creator
            _loss_creator = loss_creator
            _scheduler_creator = scheduler_creator
            _serialize_data_creation = serialize_data_creation

        return CustomCreatorOperator

    @property
    def device(self):
        """torch.device: The appropriate torch device, at your convenience."""
        return self._device

    @property
    def config(self):
        """dict: Provided into TorchTrainer."""
        return self._config

    @property
    def world_rank(self):
        """int: The rank of the parent runner. Always 0 if not distributed."""
        return self._world_rank

    @property
    def local_rank(self):
        """int: Local rank of parent runner. Always 0 if not distributed."""
        return self._local_rank

    @property
    def use_gpu(self):
        """Returns True if cuda is available and use_gpu is True."""
        return self._use_gpu

    @property
    def use_fp16(self):
        """bool: Whether the model and optimizer have been FP16 enabled."""
        return self._use_fp16

    @property
    def use_tqdm(self):
        """bool: Whether tqdm progress bars are enabled."""
        return self._use_tqdm

    @property
    def device_ids(self):
        """List[int]: Device IDs for the model.

        This is useful for using batch norm with DistributedDataParallel.
        """
        return self._device_ids

    @property
    def scheduler_step_freq(self):
        """Optional[str]: The ``scheduler_step_freq`` passed into
        ``TorchTrainer``

        This is useful to determine when to call scheduler.step.
        """
        return self._scheduler_step_freq


class CreatorOperator(TrainingOperator):
    """A subclass of TrainingOperator specifically for defining training
    state using creator functions.
    """

    def _validate_loaders(self, loaders):
        assert loaders, "Loaders need to be returned in data_creator."
        if isinstance(loaders, (tuple, list)):
            if len(loaders) == 1:
                return loaders, None
            elif len(loaders) == 2:
                return loaders
            else:
                raise ValueError(
                    f"Number of loaders must be <= 2. Got {loaders}")
        # No great way of checking type otherwise
        return loaders, None

    def _initialize_dataloaders(self, config):
        logger.debug("Instantiating dataloaders.")
        loaders = None
        if self._serialize_data_creation:
            logger.debug("Serializing the dataloading process.")
            with FileLock(
                    os.path.join(tempfile.gettempdir(), ".raydata.lock")):
                loaders = self.__class__._data_creator(config)
        else:
            loaders = self.__class__._data_creator(config)
        train_loader, val_loader = self._validate_loaders(loaders)

        return train_loader, val_loader

    def setup(self, config):
        kwargs = {}
        logger.debug("Loading data.")
        train_loader = None
        validation_loader = None
        if self.__class__._data_creator and callable(
                self.__class__._data_creator):
            train_loader, validation_loader = self._initialize_dataloaders(
                config)

        logger.debug("Creating model")
        models = self.__class__._model_creator(config)

        kwargs["models"] = models

        logger.debug("Creating optimizer.")
        optimizers = self.__class__._optimizer_creator(models, config)

        kwargs["optimizers"] = optimizers

        if self.__class__._scheduler_creator:
            logger.debug("Creating scheduler.")
            schedulers = self.__class__._scheduler_creator(optimizers, config)
            kwargs["schedulers"] = schedulers

        if self.__class__._loss_creator:
            logger.debug("Creating loss.")
            if inspect.isclass(self.__class__._loss_creator) and issubclass(
                    self.__class__._loss_creator, torch.nn.modules.loss._Loss):
                criterion = self.__class__._loss_creator()
            else:
                criterion = self.__class__._loss_creator(config)
            kwargs["criterion"] = criterion

        state = self.register(**kwargs)
        self._registered_models, self._registered_optimizers = state[:2]
        if isinstance(self.models, (list, tuple)):
            logger.info("Multiple models have been registered. If custom "
                        "training methods are not provided, only the first "
                        "model will be used.")
            self._registered_model = self.models[0]
        else:
            self._registered_model = self.models

        if isinstance(self.optimizers, (list, tuple)):
            logger.info("Multiple optimizers have been registered. If custom "
                        "training methods are not provided, only the first "
                        "optimizer will be used.")
            self._reigstered_optimizer = self.optimizers[0]
        else:
            self._registered_optimizer = self.optimizers

        if len(state) >= 3:
            self._registered_criterion = state[2]
        if len(state) == 4:
            self._registered_schedulers = state[3]
            if isinstance(self.schedulers, (list, tuple)):
                logger.info("Multiple schedulers have been registered. If "
                            "custom training methods are not provided, "
                            "only the first scheduler will be used.")
                self._registered_scheduler = self.schedulers[0]
            else:
                self._registered_scheduler = self.schedulers

        self.register_data(
            train_loader=train_loader, validation_loader=validation_loader)

    @property
    def model(self):
<<<<<<< HEAD
=======
        """First or only model created by the provided ``model_creator``."""
>>>>>>> 47b499d8
        return self._registered_model

    @property
    def optimizer(self):
<<<<<<< HEAD
=======
        """First or only optimizer(s) created by the ``optimizer_creator``."""
>>>>>>> 47b499d8
        return self._registered_optimizer

    @property
    def scheduler(self):
<<<<<<< HEAD
=======
        """First or only scheduler(s) created by the ``scheduler_creator``."""
>>>>>>> 47b499d8
        return self._registered_scheduler

    @property
    def criterion(self):
<<<<<<< HEAD
=======
        """Criterion created by the provided ``loss_creator``."""
>>>>>>> 47b499d8
        return self._registered_criterion

    @property
    def models(self):
<<<<<<< HEAD
=======
        """List of models created by the provided ``model_creator``."""
>>>>>>> 47b499d8
        return self._registered_models

    @property
    def optimizers(self):
<<<<<<< HEAD
=======
        """List of optimizers created by the ``optimizer_creator``."""
>>>>>>> 47b499d8
        return self._registered_optimizers

    @property
    def schedulers(self):
<<<<<<< HEAD
=======
        """List of schedulers created by the ``scheduler_creator``."""
>>>>>>> 47b499d8
        return self._registered_schedulers


def get_test_operator(operator_cls):
    class _TestingOperator(operator_cls):
        def train_epoch(self, iterator, info):
            func = self.config.get("custom_func")
            if callable(func):
                return func(self, iterator, info)
            return {"done": 1}

    return _TestingOperator


def get_test_metrics_operator(operator_cls):
    class _TestMetricsOperator(operator_cls):
        def setup(self, config):
            super(_TestMetricsOperator, self).setup(config)
            self._train_scores = config["scores"].copy()
            self._val_scores = config["val_scores"].copy()
            self.key = config["key"]

        def train_batch(self, batch, batch_info=None):
            metrics = super(_TestMetricsOperator, self).train_batch(
                batch, batch_info)
            num_samples = metrics[NUM_SAMPLES]
            metrics.update({self.key: self._train_scores.pop(0) / num_samples})
            return metrics

        def validate_batch(self, batch, batch_info=None):
            metrics = super(_TestMetricsOperator, self).validate_batch(
                batch, batch_info)
            num_samples = metrics[NUM_SAMPLES]
            metrics.update({self.key: self._val_scores.pop(0) / num_samples})
            return metrics

    return _TestMetricsOperator<|MERGE_RESOLUTION|>--- conflicted
+++ resolved
@@ -120,20 +120,13 @@
                  config,
                  world_rank,
                  local_rank,
-<<<<<<< HEAD
-=======
                  is_distributed=False,
->>>>>>> 47b499d8
                  device_ids=None,
                  use_gpu=False,
                  use_fp16=False,
                  use_tqdm=False,
                  apex_args=None,
                  wrap_ddp=False,
-<<<<<<< HEAD
-                 use_ddp=False,
-=======
->>>>>>> 47b499d8
                  add_dist_sampler=False,
                  scheduler_step_freq=None):
         # You are not expected to override this method.
@@ -151,10 +144,6 @@
         self.global_step = 0
         self._apex_args = apex_args if apex_args else {}
         self._wrap_ddp = wrap_ddp
-<<<<<<< HEAD
-        self._use_ddp = use_ddp
-=======
->>>>>>> 47b499d8
         self._add_dist_sampler = add_dist_sampler
         self._scheduler_step_freq = scheduler_step_freq
 
@@ -176,8 +165,6 @@
             for model in models
         ]
 
-<<<<<<< HEAD
-=======
     def _return_items(self, items, original_items):
         """Helper method to return items in same format as original_items."""
         if isinstance(original_items, tuple):
@@ -189,7 +176,6 @@
             assert len(items) == 1
             return items[0]
 
->>>>>>> 47b499d8
     def setup(self, config):
         """Override this method to implement operator setup.
 
@@ -308,20 +294,8 @@
         else:
             self._models = self._original_models
 
-<<<<<<< HEAD
-        if len(self._models) == 1 and not isinstance(models, Iterable):
-            return_vals.append(self._models[0])
-        else:
-            return_vals.append(self._models)
-
-        if len(self._optimizers) == 1 and not isinstance(optimizers, Iterable):
-            return_vals.append(self._optimizers[0])
-        else:
-            return_vals.append(self._optimizers)
-=======
         return_vals.append(self._return_items(self._models, models))
         return_vals.append(self._return_items(self._optimizers, optimizers))
->>>>>>> 47b499d8
 
         if self._criterion is not None:
             return_vals.append(self._criterion)
@@ -333,16 +307,8 @@
                                  "are registering schedulers. Set this to "
                                  "'manual' if you will be manually stepping "
                                  "the schedulers.")
-<<<<<<< HEAD
-            if len(self._schedulers) == 1 and not isinstance(
-                    schedulers, Iterable):
-                return_vals.append(self._schedulers[0])
-            else:
-                return_vals.append(self._schedulers)
-=======
             return_vals.append(
                 self._return_items(self._schedulers, schedulers))
->>>>>>> 47b499d8
 
         return tuple(return_vals)
 
@@ -397,13 +363,7 @@
         self._train_loader = train_loader
         self._validation_loader = validation_loader
 
-<<<<<<< HEAD
-        if self._use_ddp:
-            logging.debug("Wrapping data loaders with DistributedSampler.")
-=======
         if self._is_distributed:
->>>>>>> 47b499d8
-
             def with_sampler(loader):
                 # Automatically set the DistributedSampler
                 data_loader_args = {
@@ -797,24 +757,14 @@
             A TrainingOperator class properly configured given the
             LightningModule.
         """
-<<<<<<< HEAD
-        from ray.util.sgd.torch.ptl_operator import PTLOperator
-
-        class CustomPTLOperator(PTLOperator):
-=======
         from ray.util.sgd.torch.ptl_operator import LightningOperator
 
         class CustomLightningOperator(LightningOperator):
->>>>>>> 47b499d8
             _lightning_module_cls = lightning_module_cls
             _train_dataloader = train_dataloader
             _val_dataloader = val_dataloader
 
-<<<<<<< HEAD
-        return CustomPTLOperator
-=======
         return CustomLightningOperator
->>>>>>> 47b499d8
 
     @classmethod
     def from_creators(cls,
@@ -1039,58 +989,37 @@
 
     @property
     def model(self):
-<<<<<<< HEAD
-=======
         """First or only model created by the provided ``model_creator``."""
->>>>>>> 47b499d8
         return self._registered_model
 
     @property
     def optimizer(self):
-<<<<<<< HEAD
-=======
         """First or only optimizer(s) created by the ``optimizer_creator``."""
->>>>>>> 47b499d8
         return self._registered_optimizer
 
     @property
     def scheduler(self):
-<<<<<<< HEAD
-=======
         """First or only scheduler(s) created by the ``scheduler_creator``."""
->>>>>>> 47b499d8
         return self._registered_scheduler
 
     @property
     def criterion(self):
-<<<<<<< HEAD
-=======
         """Criterion created by the provided ``loss_creator``."""
->>>>>>> 47b499d8
         return self._registered_criterion
 
     @property
     def models(self):
-<<<<<<< HEAD
-=======
         """List of models created by the provided ``model_creator``."""
->>>>>>> 47b499d8
         return self._registered_models
 
     @property
     def optimizers(self):
-<<<<<<< HEAD
-=======
         """List of optimizers created by the ``optimizer_creator``."""
->>>>>>> 47b499d8
         return self._registered_optimizers
 
     @property
     def schedulers(self):
-<<<<<<< HEAD
-=======
         """List of schedulers created by the ``scheduler_creator``."""
->>>>>>> 47b499d8
         return self._registered_schedulers
 
 
