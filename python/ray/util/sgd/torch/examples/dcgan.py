#!/usr/bin/env python

import argparse
import os
import torch
import torch.nn as nn
import torch.optim as optim
import torch.utils.data
import torchvision.datasets as datasets
import torchvision.transforms as transforms
import numpy as np
from filelock import FileLock

from tqdm import trange

from torch.autograd import Variable
from torch.nn import functional as F
from scipy.stats import entropy

import ray
from ray.util.sgd import TorchTrainer
from ray.util.sgd.utils import override, RayFileLock
from ray.util.sgd.torch import TrainingOperator

MODEL_PATH = os.path.expanduser("~/.ray/models/mnist_cnn.pt")


class Generator(nn.Module):
    def __init__(self, latent_vector_size, features=32, num_channels=1):
        super(Generator, self).__init__()
        self.latent_vector_size = latent_vector_size
        self.main = nn.Sequential(
            # input is Z, going into a convolution
            nn.ConvTranspose2d(
                latent_vector_size, features * 4, 4, 1, 0, bias=False),
            nn.BatchNorm2d(features * 4),
            nn.ReLU(True),
            nn.ConvTranspose2d(
                features * 4, features * 2, 4, 2, 1, bias=False),
            nn.BatchNorm2d(features * 2),
            nn.ReLU(True),
            nn.ConvTranspose2d(features * 2, features, 4, 2, 1, bias=False),
            nn.BatchNorm2d(features),
            nn.ReLU(True),
            nn.ConvTranspose2d(features, num_channels, 4, 2, 1, bias=False),
            nn.Tanh())

    def forward(self, x):
        return self.main(x)


class Discriminator(nn.Module):
    def __init__(self, features=32, num_channels=1):
        super(Discriminator, self).__init__()
        self.main = nn.Sequential(
            nn.Conv2d(num_channels, features, 4, 2, 1, bias=False),
            nn.LeakyReLU(0.2, inplace=True),
            nn.Conv2d(features, features * 2, 4, 2, 1, bias=False),
            nn.BatchNorm2d(features * 2), nn.LeakyReLU(0.2, inplace=True),
            nn.Conv2d(features * 2, features * 4, 4, 2, 1, bias=False),
            nn.BatchNorm2d(features * 4), nn.LeakyReLU(0.2, inplace=True),
            nn.Conv2d(features * 4, 1, 4, 1, 0, bias=False), nn.Sigmoid())

    def forward(self, x):
        return self.main(x)


class LeNet(nn.Module):
    """LeNet for MNist classification, used for inception_score."""

    def __init__(self):
        super(LeNet, self).__init__()
        self.conv1 = nn.Conv2d(1, 10, kernel_size=5)
        self.conv2 = nn.Conv2d(10, 20, kernel_size=5)
        self.conv2_drop = nn.Dropout2d()
        self.fc1 = nn.Linear(320, 50)
        self.fc2 = nn.Linear(50, 10)

    def forward(self, x):
        x = F.relu(F.max_pool2d(self.conv1(x), 2))
        x = F.relu(F.max_pool2d(self.conv2_drop(self.conv2(x)), 2))
        x = x.view(-1, 320)
        x = F.relu(self.fc1(x))
        x = F.dropout(x, training=self.training)
        x = self.fc2(x)
        return F.log_softmax(x, dim=1)


def weights_init(m):
    classname = m.__class__.__name__
    if classname.find("Conv") != -1:
        nn.init.normal_(m.weight.data, 0.0, 0.02)
    elif classname.find("BatchNorm") != -1:
        nn.init.normal_(m.weight.data, 1.0, 0.02)
        nn.init.constant_(m.bias.data, 0)


class GANOperator(TrainingOperator):
    def setup(self, config):
        discriminator = Discriminator()
        discriminator.apply(weights_init)

        generator = Generator(
            latent_vector_size=config.get("latent_vector_size", 100))
        generator.apply(weights_init)
        models = (discriminator, generator)

        discriminator_opt = optim.Adam(
            discriminator.parameters(),
            lr=config.get("lr", 0.01),
            betas=(0.5, 0.999))
        generator_opt = optim.Adam(
            generator.parameters(),
            lr=config.get("lr", 0.01),
            betas=(0.5, 0.999))
        optimizers = (discriminator_opt, generator_opt)

<<<<<<< HEAD
        with RayFileLock():
=======
        with FileLock(".ray.lock"):
>>>>>>> 4ccfd07a
            dataset = datasets.MNIST(
                root="~/mnist/",
                download=True,
                transform=transforms.Compose([
                    transforms.Resize(32),
                    transforms.ToTensor(),
                    transforms.Normalize((0.5, ), (0.5, )),
                ]))
<<<<<<< HEAD
            if config.get("test_mode"):
                dataset = torch.utils.data.Subset(dataset, list(range(64)))
            train_dataloader = torch.utils.data.DataLoader(
                dataset, batch_size=config.get("batch_size", 32))

        self.models, self.optimizers, self.criterion = self.register(
            models=models,
            optimizers=optimizers,
            train_loader=train_dataloader,
            validation_loader=None,
            criterion=nn.BCELoss())
=======
        if config.get("test_mode"):
            dataset = torch.utils.data.Subset(dataset, list(range(64)))
        train_dataloader = torch.utils.data.DataLoader(
            dataset, batch_size=config.get("batch_size", 32))

        self.models, self.optimizers, self.criterion = self.register(
            models=models, optimizers=optimizers, criterion=nn.BCELoss())
        self.register_data(
            train_loader=train_dataloader, validation_loader=None)
>>>>>>> 4ccfd07a

        self.model = self.models[0]
        self.optimizer = self.optimizers[0]

        self.classifier = LeNet()
        self.classifier.load_state_dict(
            torch.load(config["classification_model_path"]))
        self.classifier.eval()

    def inception_score(self, imgs, batch_size=32, splits=1):
        """Calculate the inception score of the generated images."""
        N = len(imgs)
        dataloader = torch.utils.data.DataLoader(imgs, batch_size=batch_size)
        up = nn.Upsample(
            size=(28, 28),
            mode="bilinear",
            align_corners=False  # This is to reduce user warnings from torch.
        ).type(torch.FloatTensor)

        def get_pred(x):
            x = up(x)
            x = self.classifier(x)
            return F.softmax(x, dim=1).data.cpu().numpy()

        # Obtain predictions for the fake provided images
        preds = np.zeros((N, 10))
        for i, batch in enumerate(dataloader, 0):
            batch = batch.type(torch.FloatTensor)
            batchv = Variable(batch)
            batch_size_i = batch.size()[0]
            preds[i * batch_size:i * batch_size +
                  batch_size_i] = get_pred(batchv)

        # Now compute the mean kl-div
        split_scores = []
        for k in range(splits):
            part = preds[k * (N // splits):(k + 1) * (N // splits), :]
            py = np.mean(part, axis=0)
            scores = []
            for i in range(part.shape[0]):
                pyx = part[i, :]
                scores.append(entropy(pyx, py))
            split_scores.append(np.exp(np.mean(scores)))

        return np.mean(split_scores), np.std(split_scores)

    @override(TrainingOperator)
    def train_batch(self, batch, batch_info):
        """Trains on one batch of data from the data creator."""
        real_label = 1
        fake_label = 0
        discriminator, generator = self.models
        optimD, optimG = self.optimizers

        # Compute a discriminator update for real images
        discriminator.zero_grad()
        # self.device is set automatically
        real_cpu = batch[0].to(self.device)
        batch_size = real_cpu.size(0)
        label = torch.full((batch_size, ), real_label, device=self.device)
        output = discriminator(real_cpu).view(-1)
        errD_real = self.criterion(output, label)
        errD_real.backward()

        # Compute a discriminator update for fake images
        noise = torch.randn(
            batch_size,
            self.config.get("latent_vector_size", 100),
            1,
            1,
            device=self.device)
        fake = generator(noise)
        label.fill_(fake_label)
        output = discriminator(fake.detach()).view(-1)
        errD_fake = self.criterion(output, label)
        errD_fake.backward()
        errD = errD_real + errD_fake

        # Update the discriminator
        optimD.step()

        # Update the generator
        generator.zero_grad()
        label.fill_(real_label)
        output = discriminator(fake).view(-1)
        errG = self.criterion(output, label)
        errG.backward()
        optimG.step()

        is_score, is_std = self.inception_score(fake)

        return {
            "loss_g": errG.item(),
            "loss_d": errD.item(),
            "inception": is_score,
            "num_samples": batch_size
        }


def train_example(num_workers=1, use_gpu=False, test_mode=False):
    config = {
        "test_mode": test_mode,
        "batch_size": 16 if test_mode else 512 // num_workers,
        "classification_model_path": MODEL_PATH
    }
    trainer = TorchTrainer(
        training_operator_cls=GANOperator,
        num_workers=num_workers,
        config=config,
        use_gpu=use_gpu,
        use_tqdm=True)

    from tabulate import tabulate
    pbar = trange(5, unit="epoch")
    for itr in pbar:
        stats = trainer.train(info=dict(epoch_idx=itr, num_epochs=5))
        pbar.set_postfix(dict(loss_g=stats["loss_g"], loss_d=stats["loss_d"]))
        formatted = tabulate([stats], headers="keys")
        if itr > 0:  # Get the last line of the stats.
            formatted = formatted.split("\n")[-1]
        pbar.write(formatted)

    return trainer


if __name__ == "__main__":
    import urllib.request
    # Download a pre-trained MNIST model for inception score calculation.
    # This is a tiny model (<100kb).
    if not os.path.exists(MODEL_PATH):
        print("downloading model")
        os.makedirs(os.path.dirname(MODEL_PATH), exist_ok=True)
        urllib.request.urlretrieve(
            "https://github.com/ray-project/ray/raw/master/python/ray/tune/"
            "examples/pbt_dcgan_mnist/mnist_cnn.pt", MODEL_PATH)

    parser = argparse.ArgumentParser()
    parser.add_argument(
        "--smoke-test", action="store_true", help="Finish quickly for testing")
    parser.add_argument(
        "--address",
        required=False,
        type=str,
        help="the address to use to connect to a cluster.")
    parser.add_argument(
        "--num-workers",
        "-n",
        type=int,
        default=1,
        help="Sets number of workers for training.")
    parser.add_argument(
        "--use-gpu",
        action="store_true",
        default=False,
        help="Enables GPU training")
    args = parser.parse_args()
    if args.smoke_test:
        ray.init(num_cpus=2)
    else:
        ray.init(address=args.address)

    trainer = train_example(
        num_workers=args.num_workers,
        use_gpu=args.use_gpu,
        test_mode=args.smoke_test)
    models = trainer.get_model()<|MERGE_RESOLUTION|>--- conflicted
+++ resolved
@@ -19,7 +19,7 @@
 
 import ray
 from ray.util.sgd import TorchTrainer
-from ray.util.sgd.utils import override, RayFileLock
+from ray.util.sgd.utils import override
 from ray.util.sgd.torch import TrainingOperator
 
 MODEL_PATH = os.path.expanduser("~/.ray/models/mnist_cnn.pt")
@@ -115,11 +115,7 @@
             betas=(0.5, 0.999))
         optimizers = (discriminator_opt, generator_opt)
 
-<<<<<<< HEAD
-        with RayFileLock():
-=======
         with FileLock(".ray.lock"):
->>>>>>> 4ccfd07a
             dataset = datasets.MNIST(
                 root="~/mnist/",
                 download=True,
@@ -128,19 +124,6 @@
                     transforms.ToTensor(),
                     transforms.Normalize((0.5, ), (0.5, )),
                 ]))
-<<<<<<< HEAD
-            if config.get("test_mode"):
-                dataset = torch.utils.data.Subset(dataset, list(range(64)))
-            train_dataloader = torch.utils.data.DataLoader(
-                dataset, batch_size=config.get("batch_size", 32))
-
-        self.models, self.optimizers, self.criterion = self.register(
-            models=models,
-            optimizers=optimizers,
-            train_loader=train_dataloader,
-            validation_loader=None,
-            criterion=nn.BCELoss())
-=======
         if config.get("test_mode"):
             dataset = torch.utils.data.Subset(dataset, list(range(64)))
         train_dataloader = torch.utils.data.DataLoader(
@@ -150,7 +133,6 @@
             models=models, optimizers=optimizers, criterion=nn.BCELoss())
         self.register_data(
             train_loader=train_dataloader, validation_loader=None)
->>>>>>> 4ccfd07a
 
         self.model = self.models[0]
         self.optimizer = self.optimizers[0]
